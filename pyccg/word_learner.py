--- conflicted
+++ resolved
@@ -1,9 +1,5 @@
 import logging
 
-<<<<<<< HEAD
-from pyccg.lexicon import augment_lexicon_distant, predict_zero_shot, \
-    get_candidate_categories, get_semantic_arity
-=======
 import numpy as np
 
 from pyccg import chart
@@ -14,7 +10,6 @@
 from pyccg.perceptron import \
     update_perceptron_distant, update_perceptron_cross_situational, update_perceptron_2afc
 from pyccg.util import Distribution, NoParsesError
->>>>>>> 4f13e3ee
 
 
 L = logging.getLogger(__name__)
@@ -26,13 +21,9 @@
                learning_rate=10.0, beta=3.0, negative_samples=5,
                total_negative_mass=0.1, syntax_prior_smooth=1e-3,
                meaning_prior_smooth=1e-3, bootstrap_alpha=0.25,
-<<<<<<< HEAD
-               update_perceptron_algo='margin'):
-=======
+               update_perceptron_algo="perceptron",
                prune_entries=3, zero_shot_limit=5,
                limit_induction=False):
->>>>>>> 4f13e3ee
-
     """
     Args:
       lexicon:
@@ -53,15 +44,10 @@
     self.prune_entries = prune_entries
     self.zero_shot_limit = zero_shot_limit
     self.limit_induction = limit_induction
-
-    if update_perceptron_algo == 'margin':
-      from pyccg.perceptron import update_perceptron_distant
-      self.update_perceptron_distant = update_perceptron_distant
-    elif update_perceptron_algo == 'reinforce':
-      from pyccg.perceptron import update_perceptron_distant_reinforce
-      self.update_perceptron_distant = update_perceptron_distant_reinforce
-    else:
+    
+    if update_perceptron_algo not in ["perceptron", "reinforce"]:
       raise ValueError('Unknown update_perceptron algorithm: {}.'.format(update_perceptron_algo))
+    self.update_perceptron_algo = update_perceptron_algo
 
   @property
   def ontology(self):
@@ -257,45 +243,12 @@
     """
 
     augment_lexicon_args = augment_lexicon_args or {}
-    update_perceptron_args = update_perceptron_args or {}
+    
+    base_update_perceptron_args = {"update_method": self.update_perceptron_algo}
+    base_update_perceptron_args.update(update_perceptron_args or {})
+    update_perceptron_args = base_update_perceptron_args
 
     try:
-<<<<<<< HEAD
-      weighted_results, _ = self.update_perceptron_distant(
-          self.lexicon, sentence, model, answer,
-          learning_rate=self.learning_rate)
-    except ValueError as e:
-      if verbose:
-        # No parse succeeded -- attempt lexical induction.
-        L.warning("Parse failed for sentence '%s'", " ".join(sentence))
-        L.warning(e)
-
-      # Find tokens for which we need to insert lexical entries.
-      query_tokens, query_token_syntaxes = \
-          self.prepare_lexical_induction(sentence)
-      if verbose:
-        L.info("Inducing new lexical entries for words: %s", ", ".join(query_tokens))
-
-      # Augment the lexicon with all entries for novel words which yield the
-      # correct answer to the sentence under some parse. Restrict the search by
-      # the supported syntaxes for the novel words (`query_token_syntaxes`).
-      self.lexicon = augment_lexicon_distant(
-          self.lexicon, query_tokens, query_token_syntaxes, sentence,
-          self.ontology, model, answer,
-          bootstrap=self.bootstrap,
-          meaning_prior_smooth=self.meaning_prior_smooth,
-          alpha=self.bootstrap_alpha, beta=self.beta,
-          negative_samples=self.negative_samples,
-          total_negative_mass=self.total_negative_mass)
-
-      if verbose:
-        self.lexicon.debug_print()
-
-      # Attempt a new parameter update.
-      weighted_results, _ = self.update_perceptron_distant(
-          self.lexicon, sentence, model, answer,
-          learning_rate=self.learning_rate)
-=======
       weighted_results, _ = update_perceptron_fn(
           self.lexicon, sentence, model,
           learning_rate=self.learning_rate,
@@ -320,7 +273,6 @@
 
     prune_count = self.lexicon.prune(max_entries=self.prune_entries)
     L.info("Pruned %i entries from lexicon.", prune_count)
->>>>>>> 4f13e3ee
 
     return weighted_results
 
